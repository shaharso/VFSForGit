--- conflicted
+++ resolved
@@ -1,393 +1,379 @@
-﻿using GVFS.FunctionalTests.FileSystemRunners;
-using GVFS.FunctionalTests.Should;
-using GVFS.FunctionalTests.Tools;
-using GVFS.Tests.Should;
-using NUnit.Framework;
-using System.Collections.Generic;
-using System.IO;
-using System.Linq;
-using System.Runtime.InteropServices;
-using System.Threading;
-
-namespace GVFS.FunctionalTests.Tests.EnlistmentPerFixture
-{
-    [TestFixtureSource(typeof(FileSystemRunner), FileSystemRunner.TestRunners)]
-    public class GitFilesTests : TestsWithEnlistmentPerFixture
-    {
-        private FileSystemRunner fileSystem;
-
-        public GitFilesTests(FileSystemRunner fileSystem)
-        {
-            this.fileSystem = fileSystem;
-        }
-
-        [TestCase, Order(1)]
-        public void CreateFileTest()
-        {
-            string fileName = "file1.txt";
-            GVFSHelpers.ModifiedPathsShouldNotContain(this.fileSystem, this.Enlistment.DotGVFSRoot, fileName);
-            this.fileSystem.WriteAllText(this.Enlistment.GetVirtualPathTo(fileName), "Some content here");
-            this.Enlistment.WaitForBackgroundOperations().ShouldEqual(true, "Background operations failed to complete.");
-            GVFSHelpers.ModifiedPathsShouldContain(this.fileSystem, this.Enlistment.DotGVFSRoot, fileName);
-            this.Enlistment.GetVirtualPathTo(fileName).ShouldBeAFile(this.fileSystem).WithContents("Some content here");
-
-            string emptyFileName = "file1empty.txt";
-            GVFSHelpers.ModifiedPathsShouldNotContain(this.fileSystem, this.Enlistment.DotGVFSRoot, emptyFileName);
-            this.fileSystem.CreateEmptyFile(this.Enlistment.GetVirtualPathTo(emptyFileName));
-            this.Enlistment.WaitForBackgroundOperations().ShouldEqual(true, "Background operations failed to complete.");
-            GVFSHelpers.ModifiedPathsShouldContain(this.fileSystem, this.Enlistment.DotGVFSRoot, emptyFileName);
-            this.Enlistment.GetVirtualPathTo(emptyFileName).ShouldBeAFile(this.fileSystem);
-        }
-
-        [TestCase, Order(2)]
-        public void CreateHardLinkTest()
-        {
-            string existingFileName = "fileToLinkTo.txt";
-            string existingFilePath = this.Enlistment.GetVirtualPathTo(existingFileName);
-            GVFSHelpers.ModifiedPathsShouldNotContain(this.fileSystem, this.Enlistment.DotGVFSRoot, existingFileName);
-            this.fileSystem.WriteAllText(existingFilePath, "Some content here");
-            this.Enlistment.WaitForBackgroundOperations().ShouldEqual(true, "Background operations failed to complete.");
-            GVFSHelpers.ModifiedPathsShouldContain(this.fileSystem, this.Enlistment.DotGVFSRoot, existingFileName);
-            existingFilePath.ShouldBeAFile(this.fileSystem).WithContents("Some content here");
-
-            string newLinkFileName = "newHardLink.txt";
-            string newLinkFilePath = this.Enlistment.GetVirtualPathTo(newLinkFileName);
-            GVFSHelpers.ModifiedPathsShouldNotContain(this.fileSystem, this.Enlistment.DotGVFSRoot, newLinkFileName);
-            this.fileSystem.CreateHardLink(newLinkFilePath, existingFilePath);
-            this.Enlistment.WaitForBackgroundOperations().ShouldEqual(true, "Background operations failed to complete.");
-            GVFSHelpers.ModifiedPathsShouldContain(this.fileSystem, this.Enlistment.DotGVFSRoot, newLinkFileName);
-            newLinkFilePath.ShouldBeAFile(this.fileSystem).WithContents("Some content here");
-        }
-
-        [TestCase, Order(3)]
-        [Category(Categories.MacTODO.M2)]
-        public void CreateFileInFolderTest()
-        {
-            string folderName = "folder2";
-            string fileName = "file2.txt";
-            string filePath = Path.Combine(folderName, fileName);
-
-            this.Enlistment.GetVirtualPathTo(filePath).ShouldNotExistOnDisk(this.fileSystem);
-            GVFSHelpers.ModifiedPathsShouldNotContain(this.fileSystem, this.Enlistment.DotGVFSRoot, filePath);
-
-            this.fileSystem.CreateDirectory(this.Enlistment.GetVirtualPathTo(folderName));
-            this.fileSystem.CreateEmptyFile(this.Enlistment.GetVirtualPathTo(filePath));
-            this.Enlistment.GetVirtualPathTo(filePath).ShouldBeAFile(this.fileSystem);
-
-            this.Enlistment.WaitForBackgroundOperations().ShouldEqual(true, "Background operations failed to complete.");
-
-            GVFSHelpers.ModifiedPathsShouldContain(this.fileSystem, this.Enlistment.DotGVFSRoot, folderName + "/");
-            GVFSHelpers.ModifiedPathsShouldNotContain(this.fileSystem, this.Enlistment.DotGVFSRoot, folderName + "/" + fileName);
-        }
-
-        [TestCase, Order(4)]
-        [Category(Categories.MacTODO.M3)]
-        public void RenameEmptyFolderTest()
-        {
-            string folderName = "folder3a";
-            string renamedFolderName = "folder3b";
-            string[] expectedModifiedEntries =
-            {
-                renamedFolderName + "/",
-            };
-
-            this.Enlistment.GetVirtualPathTo(folderName).ShouldNotExistOnDisk(this.fileSystem);
-            this.fileSystem.CreateDirectory(this.Enlistment.GetVirtualPathTo(folderName));
-            this.fileSystem.MoveDirectory(this.Enlistment.GetVirtualPathTo(folderName), this.Enlistment.GetVirtualPathTo(renamedFolderName));
-
-            this.Enlistment.WaitForBackgroundOperations().ShouldEqual(true, "Background operations failed to complete.");
-
-            GVFSHelpers.ModifiedPathsShouldContain(this.fileSystem, this.Enlistment.DotGVFSRoot, expectedModifiedEntries);
-            GVFSHelpers.ModifiedPathsShouldNotContain(this.fileSystem, this.Enlistment.DotGVFSRoot, folderName + "/");
-        }
-
-        [TestCase, Order(5)]
-        [Category(Categories.MacTODO.M2)]
-        public void RenameFolderTest()
-        {
-            string folderName = "folder4a";
-            string renamedFolderName = "folder4b";
-            string[] fileNames = { "a", "b", "c" };
-            string[] expectedModifiedEntries =
-            {
-                renamedFolderName + "/",
-            };
-
-            string[] unexpectedModifiedEntries =
-            {
-                renamedFolderName + "/" + fileNames[0],
-                renamedFolderName + "/" + fileNames[1],
-                renamedFolderName + "/" + fileNames[2],
-                folderName + "/",
-                folderName + "/" + fileNames[0],
-                folderName + "/" + fileNames[1],
-                folderName + "/" + fileNames[2],
-            };
-
-            this.Enlistment.GetVirtualPathTo(folderName).ShouldNotExistOnDisk(this.fileSystem);
-            this.fileSystem.CreateDirectory(this.Enlistment.GetVirtualPathTo(folderName));
-            foreach (string fileName in fileNames)
-            {
-                string filePath = Path.Combine(folderName, fileName);
-                this.fileSystem.CreateEmptyFile(this.Enlistment.GetVirtualPathTo(filePath));
-                this.Enlistment.GetVirtualPathTo(filePath).ShouldBeAFile(this.fileSystem);
-            }
-
-            this.fileSystem.MoveDirectory(this.Enlistment.GetVirtualPathTo(folderName), this.Enlistment.GetVirtualPathTo(renamedFolderName));
-
-            this.Enlistment.WaitForBackgroundOperations().ShouldEqual(true, "Background operations failed to complete.");
-
-            GVFSHelpers.ModifiedPathsShouldContain(this.fileSystem, this.Enlistment.DotGVFSRoot, expectedModifiedEntries);
-            GVFSHelpers.ModifiedPathsShouldNotContain(this.fileSystem, this.Enlistment.DotGVFSRoot, unexpectedModifiedEntries);
-        }
-
-        [TestCase, Order(6)]
-        [Category(Categories.MacTODO.M2)]
-        public void CaseOnlyRenameOfNewFolderKeepsModifiedPathsEntries()
-        {
-            if (this.fileSystem is PowerShellRunner)
-            {
-                Assert.Ignore("Powershell does not support case only renames.");
-            }
-
-<<<<<<< HEAD
-            string[] expectedModifiedPathsEntriesAfterCreate =
-            {
-                "Folder/",
-                "Folder/testfile",
-            };
-
-            string[] expectedModifiedPathsEntriesAfterRename =
-            {
-                "folder/",
-            };
-
-=======
->>>>>>> ff96c285
-            this.fileSystem.CreateDirectory(Path.Combine(this.Enlistment.RepoRoot, "Folder"));
-            this.fileSystem.CreateEmptyFile(Path.Combine(this.Enlistment.RepoRoot, "Folder", "testfile"));
-            this.Enlistment.WaitForBackgroundOperations().ShouldEqual(true, "Background operations failed to complete.");
-
-            GVFSHelpers.ModifiedPathsShouldContain(this.fileSystem, this.Enlistment.DotGVFSRoot, "Folder/");
-
-            this.fileSystem.RenameDirectory(this.Enlistment.RepoRoot, "Folder", "folder");
-            this.Enlistment.WaitForBackgroundOperations().ShouldEqual(true, "Background operations failed to complete.");
-
-            GVFSHelpers.ModifiedPathsShouldContain(this.fileSystem, this.Enlistment.DotGVFSRoot, "folder/");
-            GVFSHelpers.ModifiedPathsShouldNotContain(this.fileSystem, this.Enlistment.DotGVFSRoot, "folder/testfile");
-        }
-
-        [TestCase, Order(7)]
-        public void ReadingFileDoesNotUpdateIndexOrModifiedPaths()
-        {
-            string gitFileToCheck = "GVFS/GVFS.FunctionalTests/Category/CategoryConstants.cs";
-            string virtualFile = this.Enlistment.GetVirtualPathTo(gitFileToCheck);
-            ProcessResult initialResult = GitProcess.InvokeProcess(this.Enlistment.RepoRoot, "ls-files --debug -svmodc " + gitFileToCheck);
-            initialResult.ShouldNotBeNull();
-            initialResult.Output.ShouldNotBeNull();
-            initialResult.Output.StartsWith("S ").ShouldEqual(true);
-            initialResult.Output.ShouldContain("ctime: 0:0", "mtime: 0:0", "size: 0\t");
-
-            using (FileStream fileStreamToRead = File.OpenRead(virtualFile))
-            {
-                fileStreamToRead.ReadByte();
-            }
-
-            this.Enlistment.WaitForBackgroundOperations().ShouldEqual(true, "Background operations did not complete.");
-
-            ProcessResult afterUpdateResult = GitProcess.InvokeProcess(this.Enlistment.RepoRoot, "ls-files --debug -svmodc " + gitFileToCheck);
-            afterUpdateResult.ShouldNotBeNull();
-            afterUpdateResult.Output.ShouldNotBeNull();
-            afterUpdateResult.Output.StartsWith("S ").ShouldEqual(true);
-            afterUpdateResult.Output.ShouldContain("ctime: 0:0", "mtime: 0:0", "size: 0\t");
-
-            GVFSHelpers.ModifiedPathsShouldNotContain(this.fileSystem, this.Enlistment.DotGVFSRoot, gitFileToCheck);
-        }
-
-        [TestCase, Order(8)]
-        [Category(Categories.MacTODO.NeedsLockHolder)]
-        public void ModifiedFileWillGetAddedToModifiedPathsFile()
-        {
-            string gitFileToTest = "GVFS/GVFS.Common/RetryWrapper.cs";
-            string fileToCreate = this.Enlistment.GetVirtualPathTo(gitFileToTest);
-            this.VerifyWorktreeBit(gitFileToTest, LsFilesStatus.SkipWorktree);
-
-            ManualResetEventSlim resetEvent = GitHelpers.AcquireGVFSLock(this.Enlistment, out _);
-
-            this.fileSystem.WriteAllText(fileToCreate, "Anything can go here");
-            this.fileSystem.FileExists(fileToCreate).ShouldEqual(true);
-            resetEvent.Set();
-
-            this.Enlistment.WaitForBackgroundOperations().ShouldEqual(true, "Background operations did not complete.");
-
-            GVFSHelpers.ModifiedPathsShouldContain(this.fileSystem, this.Enlistment.DotGVFSRoot, gitFileToTest);
-            this.VerifyWorktreeBit(gitFileToTest, LsFilesStatus.Cached);
-        }
-
-        [TestCase, Order(9)]
-        public void RenamedFileAddedToModifiedPathsFile()
-        {
-            string fileToRenameEntry = "Test_EPF_MoveRenameFileTests/ChangeUnhydratedFileName/Program.cs";
-            string fileToRenameTargetEntry = "Test_EPF_MoveRenameFileTests/ChangeUnhydratedFileName/Program2.cs";
-            this.VerifyWorktreeBit(fileToRenameEntry, LsFilesStatus.SkipWorktree);
-
-            this.fileSystem.MoveFile(
-                this.Enlistment.GetVirtualPathTo(fileToRenameEntry), 
-                this.Enlistment.GetVirtualPathTo(fileToRenameTargetEntry));
-            this.Enlistment.WaitForBackgroundOperations().ShouldEqual(true, "Background operations failed to complete.");
-
-            GVFSHelpers.ModifiedPathsShouldContain(this.fileSystem, this.Enlistment.DotGVFSRoot, fileToRenameEntry);
-            GVFSHelpers.ModifiedPathsShouldContain(this.fileSystem, this.Enlistment.DotGVFSRoot, fileToRenameTargetEntry);
-
-            // Verify skip-worktree cleared
-            this.VerifyWorktreeBit(fileToRenameEntry, LsFilesStatus.Cached);
-        }
-
-        [TestCase, Order(10)]
-        public void RenamedFileAndOverwrittenTargetAddedToModifiedPathsFile()
-        {
-            string fileToRenameEntry = "Test_EPF_MoveRenameFileTests_2/MoveUnhydratedFileToOverwriteUnhydratedFileAndWrite/RunUnitTests.bat";
-            string fileToRenameTargetEntry = "Test_EPF_MoveRenameFileTests_2/MoveUnhydratedFileToOverwriteUnhydratedFileAndWrite/RunFunctionalTests.bat";
-            this.VerifyWorktreeBit(fileToRenameEntry, LsFilesStatus.SkipWorktree);
-            this.VerifyWorktreeBit(fileToRenameTargetEntry, LsFilesStatus.SkipWorktree);
-
-            this.fileSystem.ReplaceFile(
-                this.Enlistment.GetVirtualPathTo(fileToRenameEntry),
-                this.Enlistment.GetVirtualPathTo(fileToRenameTargetEntry));
-            this.Enlistment.WaitForBackgroundOperations().ShouldEqual(true, "Background operations failed to complete.");
-
-            GVFSHelpers.ModifiedPathsShouldContain(this.fileSystem, this.Enlistment.DotGVFSRoot, fileToRenameEntry);
-            GVFSHelpers.ModifiedPathsShouldContain(this.fileSystem, this.Enlistment.DotGVFSRoot, fileToRenameTargetEntry);
-
-            // Verify skip-worktree cleared
-            this.VerifyWorktreeBit(fileToRenameEntry, LsFilesStatus.Cached);
-            this.VerifyWorktreeBit(fileToRenameTargetEntry, LsFilesStatus.Cached);
-        }
-
-        [TestCase, Order(11)]
-        public void DeletedFileAddedToModifiedPathsFile()
-        {
-            string fileToDeleteEntry = "GVFlt_DeleteFileTest/GVFlt_DeleteFullFileWithoutFileContext_DeleteOnClose/a.txt";
-            this.VerifyWorktreeBit(fileToDeleteEntry, LsFilesStatus.SkipWorktree);
-
-            this.fileSystem.DeleteFile(this.Enlistment.GetVirtualPathTo(fileToDeleteEntry));
-            this.Enlistment.WaitForBackgroundOperations().ShouldEqual(true, "Background operations failed to complete.");
-
-            GVFSHelpers.ModifiedPathsShouldContain(this.fileSystem, this.Enlistment.DotGVFSRoot, fileToDeleteEntry);
-
-            // Verify skip-worktree cleared
-            this.VerifyWorktreeBit(fileToDeleteEntry, LsFilesStatus.Cached);
-        }
-
-        [TestCase, Order(12)]
-        public void DeletedFolderAndChildrenAddedToToModifiedPathsFile()
-        {
-            string folderToDelete = "Scripts";
-            string[] filesToDelete = new string[]
-            {
-                "Scripts/CreateCommonAssemblyVersion.bat",
-                "Scripts/CreateCommonCliAssemblyVersion.bat",
-                "Scripts/CreateCommonVersionHeader.bat",
-                "Scripts/RunFunctionalTests.bat",
-                "Scripts/RunUnitTests.bat"
-            };
-
-            // Verify skip-worktree initial set for all files
-            foreach (string file in filesToDelete)
-            {
-                this.VerifyWorktreeBit(file, LsFilesStatus.SkipWorktree);
-            }
-
-            this.fileSystem.DeleteDirectory(this.Enlistment.GetVirtualPathTo(folderToDelete));
-            this.Enlistment.WaitForBackgroundOperations().ShouldEqual(true, "Background operations failed to complete.");
-
-            GVFSHelpers.ModifiedPathsShouldContain(this.fileSystem, this.Enlistment.DotGVFSRoot, folderToDelete + "/");
-            GVFSHelpers.ModifiedPathsShouldContain(this.fileSystem, this.Enlistment.DotGVFSRoot, filesToDelete);
-
-            // Verify skip-worktree cleared
-            foreach (string file in filesToDelete)
-            {
-                this.VerifyWorktreeBit(file, LsFilesStatus.Cached);
-            }
-        }
-
-        [TestCase, Order(13)]
-        public void FileRenamedOutOfRepoAddedToModifiedPathsAndSkipWorktreeBitCleared()
-        {
-            string fileToRenameEntry = "GVFlt_MoveFileTest/PartialToOutside/from/lessInFrom.txt";
-            string fileToRenameVirtualPath = this.Enlistment.GetVirtualPathTo(fileToRenameEntry);
-            this.VerifyWorktreeBit(fileToRenameEntry, LsFilesStatus.SkipWorktree);
-
-            string fileOutsideRepoPath = Path.Combine(this.Enlistment.EnlistmentRoot, $"{nameof(this.FileRenamedOutOfRepoAddedToModifiedPathsAndSkipWorktreeBitCleared)}.txt");
-            this.fileSystem.MoveFile(fileToRenameVirtualPath, fileOutsideRepoPath);
-            fileOutsideRepoPath.ShouldBeAFile(this.fileSystem).WithContents("lessData");
-
-            this.Enlistment.WaitForBackgroundOperations().ShouldEqual(true, "Background operations failed to complete.");
-
-            GVFSHelpers.ModifiedPathsShouldContain(this.fileSystem, this.Enlistment.DotGVFSRoot, fileToRenameEntry);
-
-            // Verify skip-worktree cleared
-            this.VerifyWorktreeBit(fileToRenameEntry, LsFilesStatus.Cached);
-        }
-
-        [TestCase, Order(14)]
-        public void OverwrittenFileAddedToModifiedPathsAndSkipWorktreeBitCleared()
-        {
-            string fileToOverwriteEntry = "Test_EPF_WorkingDirectoryTests/1/2/3/4/ReadDeepProjectedFile.cpp";
-            string fileToOverwriteVirtualPath = this.Enlistment.GetVirtualPathTo(fileToOverwriteEntry);
-            this.VerifyWorktreeBit(fileToOverwriteEntry, LsFilesStatus.SkipWorktree);
-
-            string testContents = $"Test contents for {nameof(this.OverwrittenFileAddedToModifiedPathsAndSkipWorktreeBitCleared)}";
-
-            this.fileSystem.WriteAllText(fileToOverwriteVirtualPath, testContents);
-            this.Enlistment.WaitForBackgroundOperations().ShouldEqual(true, "Background operations failed to complete.");
-
-            fileToOverwriteVirtualPath.ShouldBeAFile(this.fileSystem).WithContents(testContents);
-
-            GVFSHelpers.ModifiedPathsShouldContain(this.fileSystem, this.Enlistment.DotGVFSRoot, fileToOverwriteEntry);
-
-            // Verify skip-worktree cleared
-            this.VerifyWorktreeBit(fileToOverwriteEntry, LsFilesStatus.Cached);
-        }
-
-        [TestCase, Order(15)]
-        [Category(Categories.MacTODO.M2)]
-        public void SupersededFileAddedToModifiedPathsAndSkipWorktreeBitCleared()
-        {
-            string fileToSupersedeEntry = "GVFlt_FileOperationTest/WriteAndVerify.txt";
-            string fileToSupersedePath = this.Enlistment.GetVirtualPathTo("GVFlt_FileOperationTest\\WriteAndVerify.txt");
-            this.VerifyWorktreeBit(fileToSupersedeEntry, LsFilesStatus.SkipWorktree);
-
-            string newContent = $"{nameof(this.SupersededFileAddedToModifiedPathsAndSkipWorktreeBitCleared)} test new contents";
-
-            SupersedeFile(fileToSupersedePath, newContent).ShouldEqual(true);
-            this.Enlistment.WaitForBackgroundOperations().ShouldEqual(true, "Background operations failed to complete.");
-
-            GVFSHelpers.ModifiedPathsShouldContain(this.fileSystem, this.Enlistment.DotGVFSRoot, fileToSupersedeEntry);
-
-            // Verify skip-worktree cleared
-            this.VerifyWorktreeBit(fileToSupersedeEntry, LsFilesStatus.Cached);
-
-            // Verify new content written
-            fileToSupersedePath.ShouldBeAFile(this.fileSystem).WithContents(newContent);
-        }
-
-        [DllImport("GVFS.NativeTests.dll", CharSet = CharSet.Unicode)]
-        private static extern bool SupersedeFile(string path, [MarshalAs(UnmanagedType.LPStr)]string newContent);
-
-        private void VerifyWorktreeBit(string path, char expectedStatus)
-        {
-            ProcessResult lsfilesResult = GitProcess.InvokeProcess(this.Enlistment.RepoRoot, "ls-files -svomdc " + path);
-            lsfilesResult.ShouldNotBeNull();
-            lsfilesResult.Output.ShouldNotBeNull();
-            lsfilesResult.Output.Length.ShouldBeAtLeast(2);
-            lsfilesResult.Output[0].ShouldEqual(expectedStatus);
-        }
-
-        private static class LsFilesStatus
-        {
-            public const char Cached = 'H';
-            public const char SkipWorktree = 'S';
-        }
-    }
-}
+﻿using GVFS.FunctionalTests.FileSystemRunners;
+using GVFS.FunctionalTests.Should;
+using GVFS.FunctionalTests.Tools;
+using GVFS.Tests.Should;
+using NUnit.Framework;
+using System.Collections.Generic;
+using System.IO;
+using System.Linq;
+using System.Runtime.InteropServices;
+using System.Threading;
+
+namespace GVFS.FunctionalTests.Tests.EnlistmentPerFixture
+{
+    [TestFixtureSource(typeof(FileSystemRunner), FileSystemRunner.TestRunners)]
+    public class GitFilesTests : TestsWithEnlistmentPerFixture
+    {
+        private FileSystemRunner fileSystem;
+
+        public GitFilesTests(FileSystemRunner fileSystem)
+        {
+            this.fileSystem = fileSystem;
+        }
+
+        [TestCase, Order(1)]
+        public void CreateFileTest()
+        {
+            string fileName = "file1.txt";
+            GVFSHelpers.ModifiedPathsShouldNotContain(this.fileSystem, this.Enlistment.DotGVFSRoot, fileName);
+            this.fileSystem.WriteAllText(this.Enlistment.GetVirtualPathTo(fileName), "Some content here");
+            this.Enlistment.WaitForBackgroundOperations().ShouldEqual(true, "Background operations failed to complete.");
+            GVFSHelpers.ModifiedPathsShouldContain(this.fileSystem, this.Enlistment.DotGVFSRoot, fileName);
+            this.Enlistment.GetVirtualPathTo(fileName).ShouldBeAFile(this.fileSystem).WithContents("Some content here");
+
+            string emptyFileName = "file1empty.txt";
+            GVFSHelpers.ModifiedPathsShouldNotContain(this.fileSystem, this.Enlistment.DotGVFSRoot, emptyFileName);
+            this.fileSystem.CreateEmptyFile(this.Enlistment.GetVirtualPathTo(emptyFileName));
+            this.Enlistment.WaitForBackgroundOperations().ShouldEqual(true, "Background operations failed to complete.");
+            GVFSHelpers.ModifiedPathsShouldContain(this.fileSystem, this.Enlistment.DotGVFSRoot, emptyFileName);
+            this.Enlistment.GetVirtualPathTo(emptyFileName).ShouldBeAFile(this.fileSystem);
+        }
+
+        [TestCase, Order(2)]
+        public void CreateHardLinkTest()
+        {
+            string existingFileName = "fileToLinkTo.txt";
+            string existingFilePath = this.Enlistment.GetVirtualPathTo(existingFileName);
+            GVFSHelpers.ModifiedPathsShouldNotContain(this.fileSystem, this.Enlistment.DotGVFSRoot, existingFileName);
+            this.fileSystem.WriteAllText(existingFilePath, "Some content here");
+            this.Enlistment.WaitForBackgroundOperations().ShouldEqual(true, "Background operations failed to complete.");
+            GVFSHelpers.ModifiedPathsShouldContain(this.fileSystem, this.Enlistment.DotGVFSRoot, existingFileName);
+            existingFilePath.ShouldBeAFile(this.fileSystem).WithContents("Some content here");
+
+            string newLinkFileName = "newHardLink.txt";
+            string newLinkFilePath = this.Enlistment.GetVirtualPathTo(newLinkFileName);
+            GVFSHelpers.ModifiedPathsShouldNotContain(this.fileSystem, this.Enlistment.DotGVFSRoot, newLinkFileName);
+            this.fileSystem.CreateHardLink(newLinkFilePath, existingFilePath);
+            this.Enlistment.WaitForBackgroundOperations().ShouldEqual(true, "Background operations failed to complete.");
+            GVFSHelpers.ModifiedPathsShouldContain(this.fileSystem, this.Enlistment.DotGVFSRoot, newLinkFileName);
+            newLinkFilePath.ShouldBeAFile(this.fileSystem).WithContents("Some content here");
+        }
+
+        [TestCase, Order(3)]
+        [Category(Categories.MacTODO.M2)]
+        public void CreateFileInFolderTest()
+        {
+            string folderName = "folder2";
+            string fileName = "file2.txt";
+            string filePath = Path.Combine(folderName, fileName);
+
+            this.Enlistment.GetVirtualPathTo(filePath).ShouldNotExistOnDisk(this.fileSystem);
+            GVFSHelpers.ModifiedPathsShouldNotContain(this.fileSystem, this.Enlistment.DotGVFSRoot, filePath);
+
+            this.fileSystem.CreateDirectory(this.Enlistment.GetVirtualPathTo(folderName));
+            this.fileSystem.CreateEmptyFile(this.Enlistment.GetVirtualPathTo(filePath));
+            this.Enlistment.GetVirtualPathTo(filePath).ShouldBeAFile(this.fileSystem);
+
+            this.Enlistment.WaitForBackgroundOperations().ShouldEqual(true, "Background operations failed to complete.");
+
+            GVFSHelpers.ModifiedPathsShouldContain(this.fileSystem, this.Enlistment.DotGVFSRoot, folderName + "/");
+            GVFSHelpers.ModifiedPathsShouldNotContain(this.fileSystem, this.Enlistment.DotGVFSRoot, folderName + "/" + fileName);
+        }
+
+        [TestCase, Order(4)]
+        [Category(Categories.MacTODO.M3)]
+        public void RenameEmptyFolderTest()
+        {
+            string folderName = "folder3a";
+            string renamedFolderName = "folder3b";
+            string[] expectedModifiedEntries =
+            {
+                renamedFolderName + "/",
+            };
+
+            this.Enlistment.GetVirtualPathTo(folderName).ShouldNotExistOnDisk(this.fileSystem);
+            this.fileSystem.CreateDirectory(this.Enlistment.GetVirtualPathTo(folderName));
+            this.fileSystem.MoveDirectory(this.Enlistment.GetVirtualPathTo(folderName), this.Enlistment.GetVirtualPathTo(renamedFolderName));
+
+            this.Enlistment.WaitForBackgroundOperations().ShouldEqual(true, "Background operations failed to complete.");
+
+            GVFSHelpers.ModifiedPathsShouldContain(this.fileSystem, this.Enlistment.DotGVFSRoot, expectedModifiedEntries);
+            GVFSHelpers.ModifiedPathsShouldNotContain(this.fileSystem, this.Enlistment.DotGVFSRoot, folderName + "/");
+        }
+
+        [TestCase, Order(5)]
+        [Category(Categories.MacTODO.M2)]
+        public void RenameFolderTest()
+        {
+            string folderName = "folder4a";
+            string renamedFolderName = "folder4b";
+            string[] fileNames = { "a", "b", "c" };
+            string[] expectedModifiedEntries =
+            {
+                renamedFolderName + "/",
+            };
+
+            string[] unexpectedModifiedEntries =
+            {
+                renamedFolderName + "/" + fileNames[0],
+                renamedFolderName + "/" + fileNames[1],
+                renamedFolderName + "/" + fileNames[2],
+                folderName + "/",
+                folderName + "/" + fileNames[0],
+                folderName + "/" + fileNames[1],
+                folderName + "/" + fileNames[2],
+            };
+
+            this.Enlistment.GetVirtualPathTo(folderName).ShouldNotExistOnDisk(this.fileSystem);
+            this.fileSystem.CreateDirectory(this.Enlistment.GetVirtualPathTo(folderName));
+            foreach (string fileName in fileNames)
+            {
+                string filePath = Path.Combine(folderName, fileName);
+                this.fileSystem.CreateEmptyFile(this.Enlistment.GetVirtualPathTo(filePath));
+                this.Enlistment.GetVirtualPathTo(filePath).ShouldBeAFile(this.fileSystem);
+            }
+
+            this.fileSystem.MoveDirectory(this.Enlistment.GetVirtualPathTo(folderName), this.Enlistment.GetVirtualPathTo(renamedFolderName));
+
+            this.Enlistment.WaitForBackgroundOperations().ShouldEqual(true, "Background operations failed to complete.");
+
+            GVFSHelpers.ModifiedPathsShouldContain(this.fileSystem, this.Enlistment.DotGVFSRoot, expectedModifiedEntries);
+            GVFSHelpers.ModifiedPathsShouldNotContain(this.fileSystem, this.Enlistment.DotGVFSRoot, unexpectedModifiedEntries);
+        }
+
+        [TestCase, Order(6)]
+        [Category(Categories.MacTODO.M2)]
+        public void CaseOnlyRenameOfNewFolderKeepsModifiedPathsEntries()
+        {
+            if (this.fileSystem is PowerShellRunner)
+            {
+                Assert.Ignore("Powershell does not support case only renames.");
+            }
+
+            this.fileSystem.CreateDirectory(Path.Combine(this.Enlistment.RepoRoot, "Folder"));
+            this.fileSystem.CreateEmptyFile(Path.Combine(this.Enlistment.RepoRoot, "Folder", "testfile"));
+            this.Enlistment.WaitForBackgroundOperations().ShouldEqual(true, "Background operations failed to complete.");
+
+            GVFSHelpers.ModifiedPathsShouldContain(this.fileSystem, this.Enlistment.DotGVFSRoot, "Folder/");
+
+            this.fileSystem.RenameDirectory(this.Enlistment.RepoRoot, "Folder", "folder");
+            this.Enlistment.WaitForBackgroundOperations().ShouldEqual(true, "Background operations failed to complete.");
+
+            GVFSHelpers.ModifiedPathsShouldContain(this.fileSystem, this.Enlistment.DotGVFSRoot, "folder/");
+            GVFSHelpers.ModifiedPathsShouldNotContain(this.fileSystem, this.Enlistment.DotGVFSRoot, "folder/testfile");
+        }
+
+        [TestCase, Order(7)]
+        public void ReadingFileDoesNotUpdateIndexOrModifiedPaths()
+        {
+            string gitFileToCheck = "GVFS/GVFS.FunctionalTests/Category/CategoryConstants.cs";
+            string virtualFile = this.Enlistment.GetVirtualPathTo(gitFileToCheck);
+            ProcessResult initialResult = GitProcess.InvokeProcess(this.Enlistment.RepoRoot, "ls-files --debug -svmodc " + gitFileToCheck);
+            initialResult.ShouldNotBeNull();
+            initialResult.Output.ShouldNotBeNull();
+            initialResult.Output.StartsWith("S ").ShouldEqual(true);
+            initialResult.Output.ShouldContain("ctime: 0:0", "mtime: 0:0", "size: 0\t");
+
+            using (FileStream fileStreamToRead = File.OpenRead(virtualFile))
+            {
+                fileStreamToRead.ReadByte();
+            }
+
+            this.Enlistment.WaitForBackgroundOperations().ShouldEqual(true, "Background operations did not complete.");
+
+            ProcessResult afterUpdateResult = GitProcess.InvokeProcess(this.Enlistment.RepoRoot, "ls-files --debug -svmodc " + gitFileToCheck);
+            afterUpdateResult.ShouldNotBeNull();
+            afterUpdateResult.Output.ShouldNotBeNull();
+            afterUpdateResult.Output.StartsWith("S ").ShouldEqual(true);
+            afterUpdateResult.Output.ShouldContain("ctime: 0:0", "mtime: 0:0", "size: 0\t");
+
+            GVFSHelpers.ModifiedPathsShouldNotContain(this.fileSystem, this.Enlistment.DotGVFSRoot, gitFileToCheck);
+        }
+
+        [TestCase, Order(8)]
+        [Category(Categories.MacTODO.NeedsLockHolder)]
+        public void ModifiedFileWillGetAddedToModifiedPathsFile()
+        {
+            string gitFileToTest = "GVFS/GVFS.Common/RetryWrapper.cs";
+            string fileToCreate = this.Enlistment.GetVirtualPathTo(gitFileToTest);
+            this.VerifyWorktreeBit(gitFileToTest, LsFilesStatus.SkipWorktree);
+
+            ManualResetEventSlim resetEvent = GitHelpers.AcquireGVFSLock(this.Enlistment, out _);
+
+            this.fileSystem.WriteAllText(fileToCreate, "Anything can go here");
+            this.fileSystem.FileExists(fileToCreate).ShouldEqual(true);
+            resetEvent.Set();
+
+            this.Enlistment.WaitForBackgroundOperations().ShouldEqual(true, "Background operations did not complete.");
+
+            GVFSHelpers.ModifiedPathsShouldContain(this.fileSystem, this.Enlistment.DotGVFSRoot, gitFileToTest);
+            this.VerifyWorktreeBit(gitFileToTest, LsFilesStatus.Cached);
+        }
+
+        [TestCase, Order(9)]
+        public void RenamedFileAddedToModifiedPathsFile()
+        {
+            string fileToRenameEntry = "Test_EPF_MoveRenameFileTests/ChangeUnhydratedFileName/Program.cs";
+            string fileToRenameTargetEntry = "Test_EPF_MoveRenameFileTests/ChangeUnhydratedFileName/Program2.cs";
+            this.VerifyWorktreeBit(fileToRenameEntry, LsFilesStatus.SkipWorktree);
+
+            this.fileSystem.MoveFile(
+                this.Enlistment.GetVirtualPathTo(fileToRenameEntry), 
+                this.Enlistment.GetVirtualPathTo(fileToRenameTargetEntry));
+            this.Enlistment.WaitForBackgroundOperations().ShouldEqual(true, "Background operations failed to complete.");
+
+            GVFSHelpers.ModifiedPathsShouldContain(this.fileSystem, this.Enlistment.DotGVFSRoot, fileToRenameEntry);
+            GVFSHelpers.ModifiedPathsShouldContain(this.fileSystem, this.Enlistment.DotGVFSRoot, fileToRenameTargetEntry);
+
+            // Verify skip-worktree cleared
+            this.VerifyWorktreeBit(fileToRenameEntry, LsFilesStatus.Cached);
+        }
+
+        [TestCase, Order(10)]
+        public void RenamedFileAndOverwrittenTargetAddedToModifiedPathsFile()
+        {
+            string fileToRenameEntry = "Test_EPF_MoveRenameFileTests_2/MoveUnhydratedFileToOverwriteUnhydratedFileAndWrite/RunUnitTests.bat";
+            string fileToRenameTargetEntry = "Test_EPF_MoveRenameFileTests_2/MoveUnhydratedFileToOverwriteUnhydratedFileAndWrite/RunFunctionalTests.bat";
+            this.VerifyWorktreeBit(fileToRenameEntry, LsFilesStatus.SkipWorktree);
+            this.VerifyWorktreeBit(fileToRenameTargetEntry, LsFilesStatus.SkipWorktree);
+
+            this.fileSystem.ReplaceFile(
+                this.Enlistment.GetVirtualPathTo(fileToRenameEntry),
+                this.Enlistment.GetVirtualPathTo(fileToRenameTargetEntry));
+            this.Enlistment.WaitForBackgroundOperations().ShouldEqual(true, "Background operations failed to complete.");
+
+            GVFSHelpers.ModifiedPathsShouldContain(this.fileSystem, this.Enlistment.DotGVFSRoot, fileToRenameEntry);
+            GVFSHelpers.ModifiedPathsShouldContain(this.fileSystem, this.Enlistment.DotGVFSRoot, fileToRenameTargetEntry);
+
+            // Verify skip-worktree cleared
+            this.VerifyWorktreeBit(fileToRenameEntry, LsFilesStatus.Cached);
+            this.VerifyWorktreeBit(fileToRenameTargetEntry, LsFilesStatus.Cached);
+        }
+
+        [TestCase, Order(11)]
+        public void DeletedFileAddedToModifiedPathsFile()
+        {
+            string fileToDeleteEntry = "GVFlt_DeleteFileTest/GVFlt_DeleteFullFileWithoutFileContext_DeleteOnClose/a.txt";
+            this.VerifyWorktreeBit(fileToDeleteEntry, LsFilesStatus.SkipWorktree);
+
+            this.fileSystem.DeleteFile(this.Enlistment.GetVirtualPathTo(fileToDeleteEntry));
+            this.Enlistment.WaitForBackgroundOperations().ShouldEqual(true, "Background operations failed to complete.");
+
+            GVFSHelpers.ModifiedPathsShouldContain(this.fileSystem, this.Enlistment.DotGVFSRoot, fileToDeleteEntry);
+
+            // Verify skip-worktree cleared
+            this.VerifyWorktreeBit(fileToDeleteEntry, LsFilesStatus.Cached);
+        }
+
+        [TestCase, Order(12)]
+        public void DeletedFolderAndChildrenAddedToToModifiedPathsFile()
+        {
+            string folderToDelete = "Scripts";
+            string[] filesToDelete = new string[]
+            {
+                "Scripts/CreateCommonAssemblyVersion.bat",
+                "Scripts/CreateCommonCliAssemblyVersion.bat",
+                "Scripts/CreateCommonVersionHeader.bat",
+                "Scripts/RunFunctionalTests.bat",
+                "Scripts/RunUnitTests.bat"
+            };
+
+            // Verify skip-worktree initial set for all files
+            foreach (string file in filesToDelete)
+            {
+                this.VerifyWorktreeBit(file, LsFilesStatus.SkipWorktree);
+            }
+
+            this.fileSystem.DeleteDirectory(this.Enlistment.GetVirtualPathTo(folderToDelete));
+            this.Enlistment.WaitForBackgroundOperations().ShouldEqual(true, "Background operations failed to complete.");
+
+            GVFSHelpers.ModifiedPathsShouldContain(this.fileSystem, this.Enlistment.DotGVFSRoot, folderToDelete + "/");
+            GVFSHelpers.ModifiedPathsShouldContain(this.fileSystem, this.Enlistment.DotGVFSRoot, filesToDelete);
+
+            // Verify skip-worktree cleared
+            foreach (string file in filesToDelete)
+            {
+                this.VerifyWorktreeBit(file, LsFilesStatus.Cached);
+            }
+        }
+
+        [TestCase, Order(13)]
+        public void FileRenamedOutOfRepoAddedToModifiedPathsAndSkipWorktreeBitCleared()
+        {
+            string fileToRenameEntry = "GVFlt_MoveFileTest/PartialToOutside/from/lessInFrom.txt";
+            string fileToRenameVirtualPath = this.Enlistment.GetVirtualPathTo(fileToRenameEntry);
+            this.VerifyWorktreeBit(fileToRenameEntry, LsFilesStatus.SkipWorktree);
+
+            string fileOutsideRepoPath = Path.Combine(this.Enlistment.EnlistmentRoot, $"{nameof(this.FileRenamedOutOfRepoAddedToModifiedPathsAndSkipWorktreeBitCleared)}.txt");
+            this.fileSystem.MoveFile(fileToRenameVirtualPath, fileOutsideRepoPath);
+            fileOutsideRepoPath.ShouldBeAFile(this.fileSystem).WithContents("lessData");
+
+            this.Enlistment.WaitForBackgroundOperations().ShouldEqual(true, "Background operations failed to complete.");
+
+            GVFSHelpers.ModifiedPathsShouldContain(this.fileSystem, this.Enlistment.DotGVFSRoot, fileToRenameEntry);
+
+            // Verify skip-worktree cleared
+            this.VerifyWorktreeBit(fileToRenameEntry, LsFilesStatus.Cached);
+        }
+
+        [TestCase, Order(14)]
+        public void OverwrittenFileAddedToModifiedPathsAndSkipWorktreeBitCleared()
+        {
+            string fileToOverwriteEntry = "Test_EPF_WorkingDirectoryTests/1/2/3/4/ReadDeepProjectedFile.cpp";
+            string fileToOverwriteVirtualPath = this.Enlistment.GetVirtualPathTo(fileToOverwriteEntry);
+            this.VerifyWorktreeBit(fileToOverwriteEntry, LsFilesStatus.SkipWorktree);
+
+            string testContents = $"Test contents for {nameof(this.OverwrittenFileAddedToModifiedPathsAndSkipWorktreeBitCleared)}";
+
+            this.fileSystem.WriteAllText(fileToOverwriteVirtualPath, testContents);
+            this.Enlistment.WaitForBackgroundOperations().ShouldEqual(true, "Background operations failed to complete.");
+
+            fileToOverwriteVirtualPath.ShouldBeAFile(this.fileSystem).WithContents(testContents);
+
+            GVFSHelpers.ModifiedPathsShouldContain(this.fileSystem, this.Enlistment.DotGVFSRoot, fileToOverwriteEntry);
+
+            // Verify skip-worktree cleared
+            this.VerifyWorktreeBit(fileToOverwriteEntry, LsFilesStatus.Cached);
+        }
+
+        [TestCase, Order(15)]
+        [Category(Categories.MacTODO.M2)]
+        public void SupersededFileAddedToModifiedPathsAndSkipWorktreeBitCleared()
+        {
+            string fileToSupersedeEntry = "GVFlt_FileOperationTest/WriteAndVerify.txt";
+            string fileToSupersedePath = this.Enlistment.GetVirtualPathTo("GVFlt_FileOperationTest\\WriteAndVerify.txt");
+            this.VerifyWorktreeBit(fileToSupersedeEntry, LsFilesStatus.SkipWorktree);
+
+            string newContent = $"{nameof(this.SupersededFileAddedToModifiedPathsAndSkipWorktreeBitCleared)} test new contents";
+
+            SupersedeFile(fileToSupersedePath, newContent).ShouldEqual(true);
+            this.Enlistment.WaitForBackgroundOperations().ShouldEqual(true, "Background operations failed to complete.");
+
+            GVFSHelpers.ModifiedPathsShouldContain(this.fileSystem, this.Enlistment.DotGVFSRoot, fileToSupersedeEntry);
+
+            // Verify skip-worktree cleared
+            this.VerifyWorktreeBit(fileToSupersedeEntry, LsFilesStatus.Cached);
+
+            // Verify new content written
+            fileToSupersedePath.ShouldBeAFile(this.fileSystem).WithContents(newContent);
+        }
+
+        [DllImport("GVFS.NativeTests.dll", CharSet = CharSet.Unicode)]
+        private static extern bool SupersedeFile(string path, [MarshalAs(UnmanagedType.LPStr)]string newContent);
+
+        private void VerifyWorktreeBit(string path, char expectedStatus)
+        {
+            ProcessResult lsfilesResult = GitProcess.InvokeProcess(this.Enlistment.RepoRoot, "ls-files -svomdc " + path);
+            lsfilesResult.ShouldNotBeNull();
+            lsfilesResult.Output.ShouldNotBeNull();
+            lsfilesResult.Output.Length.ShouldBeAtLeast(2);
+            lsfilesResult.Output[0].ShouldEqual(expectedStatus);
+        }
+
+        private static class LsFilesStatus
+        {
+            public const char Cached = 'H';
+            public const char SkipWorktree = 'S';
+        }
+    }
+}